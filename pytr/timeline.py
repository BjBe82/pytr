--- conflicted
+++ resolved
@@ -189,18 +189,14 @@
                 if timestamp_str[-3] != ":":
                     timestamp_str = timestamp_str[:-2] + ":" + timestamp_str[-2:]
                 try:
-<<<<<<< HEAD
-                    timestamp = datetime.strptime(doc["detail"], "%d.%m.%Y").timestamp()
-                except (ValueError, KeyError):
-                    timestamp = datetime.now().timestamp()
-                if self.max_age_timestamp == 0 or self.max_age_timestamp < timestamp:
-                    title = f"{doc['title']} - {event['title']}"
-                    if event["eventType"] in [
-                        "ACCOUNT_TRANSFER_INCOMING",
-                        "ACCOUNT_TRANSFER_OUTGOING",
-                        "CREDIT",
-                    ]:
-                        title += f" - {event['subtitle']}"
+                    docdate = datetime.fromisoformat(timestamp_str)
+                except ValueError:
+                    print(f"no timestamp parseable from {timestamp_str}")
+                    docdate = datetime.now()
+
+                if self.max_age_timestamp == 0 or self.max_age_timestamp < docdate.timestamp():
+                    title = f"{doc['title']} - {event['title']} - {event['subtitle']}"
+
                     if dl.use_destination_config:
                         dl.dl_custom_doc(
                             doc,
@@ -208,20 +204,10 @@
                             event["title"],
                             event["subtitle"],
                             section["title"],
-                            datetime.fromisoformat(event["timestamp"][:19]),
+                            docdate,
                         )
                     else:
-                        dl.dl_doc(doc, title, doc.get("detail"), subfolder, datetime.fromisoformat(event["timestamp"]))
-=======
-                    docdate = datetime.fromisoformat(timestamp_str)
-                except ValueError:
-                    print(f"no timestamp parseable from {timestamp_str}")
-                    docdate = datetime.now()
-
-                if self.max_age_timestamp == 0 or self.max_age_timestamp < docdate.timestamp():
-                    title = f"{doc['title']} - {event['title']} - {event['subtitle']}"
-                    dl.dl_doc(doc, title, subfolder, docdate)
->>>>>>> a7827835
+                        dl.dl_doc(doc, title, subfolder, docdate)
 
         if event["has_docs"]:
             self.events_with_docs.append(event)
