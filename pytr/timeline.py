import json
from datetime import datetime

from .transactions import export_transactions
from .utils import get_logger


class UnsupportedEventError(Exception):
    pass


class Timeline:
    def __init__(self, tr, max_age_timestamp):
        self.tr = tr
        self.log = get_logger(__name__)
        self.received_detail = 0
        self.requested_detail = 0
        self.skipped_detail = 0
        self.events_without_docs = []
        self.events_with_docs = []
        self.num_timelines = 0
        self.timeline_events = {}
        self.max_age_timestamp = max_age_timestamp

    async def get_next_timeline_transactions(self, response=None):
        """
        Get timelines transactions and save time in list timelines.
        Extract timeline transactions events and save them in list timeline_events

        """
        if response is None:
            # empty response / first timeline
            self.log.info("Subscribing to #1 timeline transactions")
            self.num_timelines = 0
            await self.tr.timeline_transactions()
        else:
            self.num_timelines += 1
            added_last_event = True
            for event in response["items"]:
                if (
                    self.max_age_timestamp == 0
                    or datetime.fromisoformat(event["timestamp"][:19]).timestamp() >= self.max_age_timestamp
                ):
                    event["source"] = "timelineTransaction"
                    self.timeline_events[event["id"]] = event
                else:
                    added_last_event = False
                    break

            self.log.info(f"Received #{self.num_timelines:<2} timeline transactions")
            after = response["cursors"].get("after")
            if (after is not None) and added_last_event:
                self.log.info(f"Subscribing #{self.num_timelines + 1:<2} timeline transactions")
                await self.tr.timeline_transactions(after)
            else:
                # last timeline is reached
                self.log.info("Received last relevant timeline transaction")
                await self.get_next_timeline_activity_log()

    async def get_next_timeline_activity_log(self, response=None):
        """
        Get timelines acvtivity log and save time in list timelines.
        Extract timeline acvtivity log events and save them in list timeline_events

        """
        if response is None:
            # empty response / first timeline
            self.log.info("Awaiting #1  timeline activity log")
            self.num_timelines = 0
            await self.tr.timeline_activity_log()
        else:
            self.num_timelines += 1
            added_last_event = False
            for event in response["items"]:
                if (
                    self.max_age_timestamp == 0
                    or datetime.fromisoformat(event["timestamp"][:19]).timestamp() >= self.max_age_timestamp
                ):
                    if event["id"] in self.timeline_events:
                        self.log.warning(f"Received duplicate event {event['id']}")
                    else:
                        added_last_event = True
                    event["source"] = "timelineActivity"
                    self.timeline_events[event["id"]] = event
                else:
                    break

            self.log.info(f"Received #{self.num_timelines:<2} timeline activity log")
            after = response["cursors"].get("after")
            if (after is not None) and added_last_event:
                self.log.info(f"Subscribing #{self.num_timelines + 1:<2} timeline activity log")
                await self.tr.timeline_activity_log(after)
            else:
                self.log.info("Received last relevant timeline activity log")
                await self._get_timeline_details()

    async def _get_timeline_details(self):
        """
        request timeline details
        """
        for event in self.timeline_events.values():
            action = event.get("action")
            msg = ""
            if action is None:
                if event.get("actionLabel") is None:
                    msg += "Skip: no action"
            elif action.get("type") != "timelineDetail":
                msg += f"Skip: action type unmatched ({action['type']})"
            elif action.get("payload") != event["id"]:
                msg += f"Skip: payload unmatched ({action['payload']})"

            if msg != "":
                self.events_without_docs.append(event)
                self.log.debug(f"{msg} {event['title']}: {event.get('body')} ")
            else:
                self.requested_detail += 1
                await self.tr.timeline_detail_v2(event["id"])
        self.log.info("All timeline details requested")
        return False

    def process_timelineDetail(self, response, dl):
        """
        process timeline details response
        download any associated docs
        create other_events.json, events_with_documents.json and account_transactions.csv
        """

        event = self.timeline_events.get(response["id"], None)
        if event is None:
            raise UnsupportedEventError(response["id"])

        self.received_detail += 1
        event["details"] = response

        max_details_digits = len(str(self.requested_detail))
        self.log.info(
            f"{self.received_detail:>{max_details_digits}}/{self.requested_detail}: "
            + f"{event['title']} -- {event['subtitle']} - {event['timestamp'][:19]}"
        )

        subfolder = {
            "benefits_saveback_execution": "Saveback",
            "benefits_spare_change_execution": "RoundUp",
            "ssp_corporate_action_invoice_cash": "Dividende",
            "CREDIT": "Dividende",
            "INTEREST_PAYOUT_CREATED": "Zinsen",
            "SAVINGS_PLAN_EXECUTED": "Sparplan",
        }.get(event["eventType"])

        event["has_docs"] = False
        for section in response["sections"]:
            if section["type"] != "documents":
                continue
            for doc in section["data"]:
                event["has_docs"] = True
                try:
                    timestamp = datetime.strptime(doc["detail"], "%d.%m.%Y").timestamp()
                except (ValueError, KeyError):
                    timestamp = datetime.now().timestamp()
                if self.max_age_timestamp == 0 or self.max_age_timestamp < timestamp:
                    title = f"{doc['title']} - {event['title']}"
                    if event["eventType"] in [
                        "ACCOUNT_TRANSFER_INCOMING",
                        "ACCOUNT_TRANSFER_OUTGOING",
                        "CREDIT",
                    ]:
                        title += f" - {event['subtitle']}"
<<<<<<< HEAD
                    if dl.use_destination_config:
                        dl.dl_custom_doc(
                            doc,
                            event["eventType"],
                            event["title"],
                            event["subtitle"],
                            section["title"],
                            datetime.fromisoformat(event["timestamp"][:19]),
                        )
                    else:
                        dl.dl_doc(doc, title, doc.get("detail"), subfolder)
=======
                    dl.dl_doc(doc, title, doc.get("detail"), subfolder, datetime.fromisoformat(event["timestamp"]))
>>>>>>> f830c55a

        if event["has_docs"]:
            self.events_with_docs.append(event)
        else:
            self.events_without_docs.append(event)

        self.check_if_done(dl)

    def check_if_done(self, dl):
        if (self.received_detail + self.skipped_detail) == self.requested_detail:
            self.finish_timeline_details(dl)

    def finish_timeline_details(self, dl):
        self.log.info("Received all details")
        if self.skipped_detail > 0:
            self.log.warning(f"Skipped {self.skipped_detail} unsupported events")

        dl.output_path.mkdir(parents=True, exist_ok=True)
        with open(dl.output_path / "other_events.json", "w", encoding="utf-8") as f:
            json.dump(self.events_without_docs, f, ensure_ascii=False, indent=2)

        with open(dl.output_path / "events_with_documents.json", "w", encoding="utf-8") as f:
            json.dump(self.events_with_docs, f, ensure_ascii=False, indent=2)

        with open(dl.output_path / "all_events.json", "w", encoding="utf-8") as f:
            json.dump(
                self.events_without_docs + self.events_with_docs,
                f,
                ensure_ascii=False,
                indent=2,
            )

        export_transactions(
            dl.output_path / "all_events.json",
            dl.output_path / "account_transactions.csv",
            sort=dl.sort_export,
        )

        dl.work_responses()<|MERGE_RESOLUTION|>--- conflicted
+++ resolved
@@ -165,7 +165,6 @@
                         "CREDIT",
                     ]:
                         title += f" - {event['subtitle']}"
-<<<<<<< HEAD
                     if dl.use_destination_config:
                         dl.dl_custom_doc(
                             doc,
@@ -176,10 +175,7 @@
                             datetime.fromisoformat(event["timestamp"][:19]),
                         )
                     else:
-                        dl.dl_doc(doc, title, doc.get("detail"), subfolder)
-=======
-                    dl.dl_doc(doc, title, doc.get("detail"), subfolder, datetime.fromisoformat(event["timestamp"]))
->>>>>>> f830c55a
+                        dl.dl_doc(doc, title, doc.get("detail"), subfolder, datetime.fromisoformat(event["timestamp"]))
 
         if event["has_docs"]:
             self.events_with_docs.append(event)
