--- conflicted
+++ resolved
@@ -337,11 +337,8 @@
             date_with_time=args.date_with_time,
             decimal_localization=args.decimal_localization,
             sort_export=args.sort,
-<<<<<<< HEAD
             use_destination_config=args.use_destination_config,
-=======
             format_export=args.export_format,
->>>>>>> ca7de74c
         )
         asyncio.get_event_loop().run_until_complete(dl.dl_loop())
     elif args.command == "set_price_alarms":
