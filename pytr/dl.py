import os
import re
from concurrent.futures import as_completed
from datetime import datetime
from pathlib import Path

from pathvalidate import sanitize_filepath
from requests_futures.sessions import FuturesSession  # type: ignore[import-untyped]

from pytr.api import TradeRepublicError
from pytr.file_destination_provider import FileDestinationProvider
from pytr.timeline import Timeline, UnsupportedEventError
from pytr.utils import get_logger, preview


class DL:
    def __init__(
        self,
        tr,
        output_path,
        filename_fmt,
        since_timestamp=0,
        history_file="pytr_history",
        max_workers=8,
        universal_filepath=False,
        lang="en",
        date_with_time=True,
        decimal_localization=False,
        sort_export=False,
<<<<<<< HEAD
        use_destination_config=False,
=======
        format_export="csv",
>>>>>>> ca7de74c
    ):
        """
        tr: api object
        output_path: name of the directory where the downloaded files are saved
        filename_fmt: format string to customize the file names
        since_timestamp: downloaded files since this date (unix timestamp)
        """
        self.tr = tr
        self.output_path = Path(output_path)
        self.history_file = self.output_path / history_file
        self.filename_fmt = filename_fmt
        self.since_timestamp = since_timestamp
        self.universal_filepath = universal_filepath
        self.lang = lang
        self.date_with_time = date_with_time
        self.decimal_localization = decimal_localization
        self.sort_export = sort_export
<<<<<<< HEAD
        self.file_destination_provider = self.__get_file_destination_provider()
        self.use_destination_config = use_destination_config
=======
        self.format_export = format_export
>>>>>>> ca7de74c

        self.session = FuturesSession(max_workers=max_workers, session=self.tr._websession)
        self.futures = []

        self.docs_request = 0
        self.done = 0
        self.filepaths = []
        self.doc_urls = []
        self.doc_urls_history = []
        self.tl = Timeline(self.tr, self.since_timestamp)
        self.log = get_logger(__name__)
        self.load_history()

    def load_history(self):
        """
        Read history file with URLs if it exists, otherwise create empty file
        """
        if self.history_file.exists():
            with self.history_file.open() as f:
                self.doc_urls_history = f.read().splitlines()
            self.log.info(f"Found {len(self.doc_urls_history)} lines in history file")
        else:
            self.history_file.parent.mkdir(exist_ok=True, parents=True)
            self.history_file.touch()
            self.log.info("Created history file")

    async def dl_loop(self):
        await self.tl.get_next_timeline_transactions()

        while True:
            try:
                _, subscription, response = await self.tr.recv()
            except TradeRepublicError as e:
                self.log.error(f'Error response for subscription "{e.subscription}". Re-subscribing...')
                await self.tr.subscribe(e.subscription)
                continue

            if subscription.get("type", "") == "timelineTransactions":
                await self.tl.get_next_timeline_transactions(response)
            elif subscription.get("type", "") == "timelineActivityLog":
                await self.tl.get_next_timeline_activity_log(response)
            elif subscription.get("type", "") == "timelineDetailV2":
                try:
                    self.tl.process_timelineDetail(response, self)
                except UnsupportedEventError:
                    self.log.warning("Ignoring unsupported event %s", response)
                    self.tl.skipped_detail += 1
                    self.tl.check_if_done(self)
            else:
                self.log.warning(f"unmatched subscription of type '{subscription['type']}':\n{preview(response)}")

    def dl_doc(self, doc, titleText, subtitleText, subfolder=None, timestamp=None):
        """
        send asynchronous request, append future with filepath to self.futures
        """
        doc_url = doc["action"]["payload"]
        if subtitleText is None:
            subtitleText = ""

        try:
            date = doc["detail"]
            iso_date = "-".join(date.split(".")[::-1])
        except KeyError:
            if timestamp:
                date = timestamp.strftime("%d.%m.%Y")
                iso_date = timestamp.strftime("%Y-%m-%d")
            else:
                date = ""
                iso_date = ""
        doc_id = doc["id"]

        # extract time from subtitleText
        try:
            time = re.findall("um (\\d+:\\d+) Uhr", subtitleText)
            if time == []:
                time = ""
            else:
                time = f" {time[0]}"
        except TypeError:
            time = ""

        if subfolder is not None:
            directory = self.output_path / subfolder
        else:
            directory = self.output_path

        # If doc_type is something like 'Kosteninformation 2', then strip the 2 and save it in doc_type_num
        doc_type = doc["title"].rsplit(" ")
        if doc_type[-1].isnumeric() is True:
            doc_type_num = f" {doc_type.pop()}"
        else:
            doc_type_num = ""

        doc_type = " ".join(doc_type)
        titleText = titleText.replace("\n", "").replace("/", "-")
        subtitleText = subtitleText.replace("\n", "").replace("/", "-")

        filename = self.filename_fmt.format(
            iso_date=iso_date,
            time=time,
            title=titleText,
            subtitle=subtitleText,
            doc_num=doc_type_num,
            id=doc_id,
        )

        filename_with_doc_id = filename + f" ({doc_id})"

        if doc_type in ["Kontoauszug", "Depotauszug"]:
            filepath = directory / "Abschlüsse" / f"{filename}" / f"{doc_type}.pdf"
            filepath_with_doc_id = directory / "Abschlüsse" / f"{filename_with_doc_id}" / f"{doc_type}.pdf"
        else:
            filepath = directory / doc_type / f"{filename}.pdf"
            filepath_with_doc_id = directory / doc_type / f"{filename_with_doc_id}.pdf"

        self.__dl_doc(doc, doc_url, doc_id, filepath, filepath_with_doc_id)

    def dl_custom_doc(
        self,
        doc,
        event_type: str,
        event_title: str,
        event_subtitle: str,
        section_title: str,
        timestamp: datetime,
    ):
        """
        send asynchronous request, append future with filepath to self.futures

        This function will use the file_destination_provider.py to get the file path
        """
        doc_url = doc["action"]["payload"]
        document_title = doc.get("title", "")
        doc_id = doc["id"]

        variables = {}
        variables["iso_date"] = timestamp.strftime("%Y-%m-%d")
        variables["iso_date_year"] = timestamp.strftime("%Y")
        variables["iso_date_month"] = timestamp.strftime("%m")
        variables["iso_date_day"] = timestamp.strftime("%d")
        variables["iso_time"] = timestamp.strftime("%H-%M")

        filepath = self.file_destination_provider.get_file_path(
            event_type,
            event_title,
            event_subtitle,
            section_title,
            document_title,
            variables,
        )
        # Just in case someone defines file names with extension
        if filepath.endswith(".pdf") is True:
            filepath = filepath[:-4]

        filepath_with_doc_id = f"{filepath} ({doc_id})"

        filepath = f"{filepath}.pdf"
        filepath_with_doc_id = f"{filepath_with_doc_id}.pdf"

        filepath = Path(os.path.join(self.output_path, filepath))
        filepath_with_doc_id = Path(os.path.join(self.output_path, filepath_with_doc_id))

        self.__dl_doc(doc, doc_url, doc_id, filepath, filepath_with_doc_id)

    def work_responses(self):
        """
        process responses of async requests
        """
        if len(self.doc_urls) == 0:
            self.log.info("Nothing to download")
            exit(0)

        with self.history_file.open("a") as history_file:
            self.log.info("Waiting for downloads to complete..")
            for future in as_completed(self.futures):
                if future.filepath.is_file() is True:
                    self.log.debug(f"file {future.filepath} was already downloaded.")

                try:
                    r = future.result()
                except Exception as e:
                    self.log.fatal(str(e))

                future.filepath.parent.mkdir(parents=True, exist_ok=True)
                with open(future.filepath, "wb") as f:
                    f.write(r.content)
                    self.done += 1
                    history_file.write(f"{future.doc_url_base}\n")

                    self.log.debug(f"{self.done:>3}/{len(self.doc_urls)} {future.filepath.name}")

                if self.done == len(self.doc_urls):
                    self.log.info("Done.")
                    exit(0)

    def __dl_doc(
        self,
        doc: dict,
        doc_url: str,
        doc_id: str,
        filepath: Path,
        filepath_with_doc_id: Path,
    ):
        if self.universal_filepath:
            filepath = sanitize_filepath(filepath, "_", "universal")
            filepath_with_doc_id = sanitize_filepath(filepath_with_doc_id, "_", "universal")
        else:
            filepath = sanitize_filepath(filepath, "_", "auto")
            filepath_with_doc_id = sanitize_filepath(filepath_with_doc_id, "_", "auto")

        if filepath in self.filepaths:
            self.log.debug(f"File {filepath} already in queue. Append document id {doc_id}...")
            if filepath_with_doc_id in self.filepaths:
                self.log.debug(f"File {filepath_with_doc_id} already in queue. Skipping...")
                return
            else:
                filepath = filepath_with_doc_id
        doc["local_filepath"] = str(filepath)
        self.filepaths.append(filepath)

        if filepath.is_file() is False:
            doc_url_base = doc_url.split("?")[0]
            if doc_url_base in self.doc_urls:
                self.log.debug(f"URL {doc_url_base} already in queue. Skipping...")
                return
            elif doc_url_base in self.doc_urls_history:
                self.log.debug(f"URL {doc_url_base} already in history. Skipping...")
                return
            else:
                self.doc_urls.append(doc_url_base)

            future = self.session.get(doc_url)
            future.filepath = filepath
            future.doc_url_base = doc_url_base
            self.futures.append(future)
            self.log.debug(f"Added {filepath} to queue")
        else:
            self.log.debug(f"file {filepath} already exists. Skipping...")

    def __get_file_destination_provider(self):
        return FileDestinationProvider()<|MERGE_RESOLUTION|>--- conflicted
+++ resolved
@@ -27,11 +27,8 @@
         date_with_time=True,
         decimal_localization=False,
         sort_export=False,
-<<<<<<< HEAD
         use_destination_config=False,
-=======
         format_export="csv",
->>>>>>> ca7de74c
     ):
         """
         tr: api object
@@ -49,12 +46,9 @@
         self.date_with_time = date_with_time
         self.decimal_localization = decimal_localization
         self.sort_export = sort_export
-<<<<<<< HEAD
         self.file_destination_provider = self.__get_file_destination_provider()
         self.use_destination_config = use_destination_config
-=======
         self.format_export = format_export
->>>>>>> ca7de74c
 
         self.session = FuturesSession(max_workers=max_workers, session=self.tr._websession)
         self.futures = []
